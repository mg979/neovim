-- Some sanity checks for the TUI using the builtin terminal emulator
-- as a simple way to send keys and assert screen state.
local helpers = require('test.functional.helpers')(after_each)
local thelpers = require('test.functional.terminal.helpers')
<<<<<<< HEAD
local feed = thelpers.feed_data
local feed_command = helpers.feed_command
=======
local feed_data = thelpers.feed_data
local execute = helpers.execute
>>>>>>> 26bf6e6f
local nvim_dir = helpers.nvim_dir
local retry = helpers.retry

if helpers.pending_win32(pending) then return end

describe('tui', function()
  local screen

  before_each(function()
    helpers.clear()
    screen = thelpers.screen_setup(0, '["'..helpers.nvim_prog
      ..'", "-u", "NONE", "-i", "NONE", "--cmd", "set noswapfile noshowcmd noruler"]')
    -- right now pasting can be really slow in the TUI, especially in ASAN.
    -- this will be fixed later but for now we require a high timeout.
    screen.timeout = 60000
    screen:expect([[
      {1: }                                                 |
      {4:~                                                 }|
      {4:~                                                 }|
      {4:~                                                 }|
      {5:[No Name]                                         }|
                                                        |
      {3:-- TERMINAL --}                                    |
    ]])
  end)

  after_each(function()
    screen:detach()
  end)

  it('accepts basic utf-8 input', function()
    feed_data('iabc\ntest1\ntest2')
    screen:expect([[
      abc                                               |
      test1                                             |
      test2{1: }                                            |
      {4:~                                                 }|
      {5:[No Name] [+]                                     }|
      {3:-- INSERT --}                                      |
      {3:-- TERMINAL --}                                    |
    ]])
    feed_data('\027')
    screen:expect([[
      abc                                               |
      test1                                             |
      test{1:2}                                             |
      {4:~                                                 }|
      {5:[No Name] [+]                                     }|
                                                        |
      {3:-- TERMINAL --}                                    |
    ]])
  end)

  it('interprets leading <Esc> byte as ALT modifier in normal-mode', function()
    local keys = 'dfghjkl'
    for c in keys:gmatch('.') do
<<<<<<< HEAD
      feed_command('nnoremap <a-'..c..'> ialt-'..c..'<cr><esc>')
      feed('\027'..c)
=======
      execute('nnoremap <a-'..c..'> ialt-'..c..'<cr><esc>')
      feed_data('\027'..c)
>>>>>>> 26bf6e6f
    end
    screen:expect([[
      alt-j                                             |
      alt-k                                             |
      alt-l                                             |
      {1: }                                                 |
      {5:[No Name] [+]                                     }|
                                                        |
      {3:-- TERMINAL --}                                    |
    ]])
    feed_data('gg')
    screen:expect([[
      {1:a}lt-d                                             |
      alt-f                                             |
      alt-g                                             |
      alt-h                                             |
      {5:[No Name] [+]                                     }|
                                                        |
      {3:-- TERMINAL --}                                    |
    ]])
  end)

  it('does not mangle unmapped ALT-key chord', function()
    -- Vim represents ALT/META by setting the "high bit" of the modified key;
    -- we do _not_. #3982
    --
    -- Example: for input ALT+j:
    --    * Vim (Nvim prior to #3982) sets high-bit, inserts "ê".
    --    * Nvim (after #3982) inserts "j".
    feed_data('i\027j')
    screen:expect([[
      j{1: }                                                |
      {4:~                                                 }|
      {4:~                                                 }|
      {4:~                                                 }|
      {5:[No Name] [+]                                     }|
      {3:-- INSERT --}                                      |
      {3:-- TERMINAL --}                                    |
    ]])
  end)

  it('accepts ascii control sequences', function()
    feed_data('i')
    feed_data('\022\007') -- ctrl+g
    feed_data('\022\022') -- ctrl+v
    feed_data('\022\013') -- ctrl+m
    screen:expect([[
    {9:^G^V^M}{1: }                                           |
    {4:~                                                 }|
    {4:~                                                 }|
    {4:~                                                 }|
    {5:[No Name] [+]                                     }|
    {3:-- INSERT --}                                      |
    {3:-- TERMINAL --}                                    |
    ]])
  end)

  it('automatically sends <Paste> for bracketed paste sequences', function()
    feed_data('i\027[200~')
    screen:expect([[
      {1: }                                                 |
      {4:~                                                 }|
      {4:~                                                 }|
      {4:~                                                 }|
      {5:[No Name]                                         }|
      {3:-- INSERT (paste) --}                              |
      {3:-- TERMINAL --}                                    |
    ]])
    feed_data('pasted from terminal')
    screen:expect([[
      pasted from terminal{1: }                             |
      {4:~                                                 }|
      {4:~                                                 }|
      {4:~                                                 }|
      {5:[No Name] [+]                                     }|
      {3:-- INSERT (paste) --}                              |
      {3:-- TERMINAL --}                                    |
    ]])
    feed_data('\027[201~')
    screen:expect([[
      pasted from terminal{1: }                             |
      {4:~                                                 }|
      {4:~                                                 }|
      {4:~                                                 }|
      {5:[No Name] [+]                                     }|
      {3:-- INSERT --}                                      |
      {3:-- TERMINAL --}                                    |
    ]])
  end)

  it('can handle arbitrarily long bursts of input', function()
    feed_command('set ruler')
    local t = {}
    for i = 1, 3000 do
      t[i] = 'item ' .. tostring(i)
    end
    feed_data('i\027[200~'..table.concat(t, '\n')..'\027[201~')
    screen:expect([[
      item 2997                                         |
      item 2998                                         |
      item 2999                                         |
      item 3000{1: }                                        |
      {5:[No Name] [+]                   3000,10        Bot}|
      {3:-- INSERT --}                                      |
      {3:-- TERMINAL --}                                    |
    ]])
  end)
end)

describe('tui with non-tty file descriptors', function()
  before_each(helpers.clear)

  after_each(function()
    os.remove('testF') -- ensure test file is removed
  end)

  it('can handle pipes as stdout and stderr', function()
    local screen = thelpers.screen_setup(0, '"'..helpers.nvim_prog
      ..' -u NONE -i NONE --cmd \'set noswapfile noshowcmd noruler\' --cmd \'normal iabc\' > /dev/null 2>&1 && cat testF && rm testF"')
    feed_data(':w testF\n:q\n')
    screen:expect([[
      :w testF                                          |
      :q                                                |
      abc                                               |
                                                        |
      [Process exited 0]{1: }                               |
                                                        |
      {3:-- TERMINAL --}                                    |
    ]])
  end)
end)

describe('tui focus event handling', function()
  local screen

  before_each(function()
    helpers.clear()
    screen = thelpers.screen_setup(0, '["'..helpers.nvim_prog
      ..'", "-u", "NONE", "-i", "NONE", "--cmd", "set noswapfile noshowcmd noruler"]')
<<<<<<< HEAD
    feed_command('autocmd FocusGained * echo "gained"')
    feed_command('autocmd FocusLost * echo "lost"')
=======
    feed_data(":autocmd FocusGained * echo 'gained'\n")
    feed_data(":autocmd FocusLost * echo 'lost'\n")
    feed_data("\034\016")  -- CTRL-\ CTRL-N
>>>>>>> 26bf6e6f
  end)

  it('can handle focus events in normal mode', function()
    feed_data('\027[I')
    screen:expect([[
      {1: }                                                 |
      {4:~                                                 }|
      {4:~                                                 }|
      {4:~                                                 }|
      {5:[No Name]                                         }|
      gained                                            |
      {3:-- TERMINAL --}                                    |
    ]])

    feed_data('\027[O')
    screen:expect([[
      {1: }                                                 |
      {4:~                                                 }|
      {4:~                                                 }|
      {4:~                                                 }|
      {5:[No Name]                                         }|
      lost                                              |
      {3:-- TERMINAL --}                                    |
    ]])
  end)

  it('can handle focus events in insert mode', function()
<<<<<<< HEAD
    feed_command('set noshowmode')
    feed('i')
    feed('\027[I')
=======
    execute('set noshowmode')
    feed_data('i')
    feed_data('\027[I')
>>>>>>> 26bf6e6f
    screen:expect([[
      {1: }                                                 |
      {4:~                                                 }|
      {4:~                                                 }|
      {4:~                                                 }|
      {5:[No Name]                                         }|
      gained                                            |
      {3:-- TERMINAL --}                                    |
    ]])
    feed_data('\027[O')
    screen:expect([[
      {1: }                                                 |
      {4:~                                                 }|
      {4:~                                                 }|
      {4:~                                                 }|
      {5:[No Name]                                         }|
      lost                                              |
      {3:-- TERMINAL --}                                    |
    ]])
  end)

  it('can handle focus events in cmdline mode', function()
    feed_data(':')
    feed_data('\027[I')
    screen:expect([[
                                                        |
      {4:~                                                 }|
      {4:~                                                 }|
      {4:~                                                 }|
      {5:[No Name]                                         }|
      g{1:a}ined                                            |
      {3:-- TERMINAL --}                                    |
    ]])
    feed_data('\027[O')
    screen:expect([[
                                                        |
      {4:~                                                 }|
      {4:~                                                 }|
      {4:~                                                 }|
      {5:[No Name]                                         }|
      l{1:o}st                                              |
      {3:-- TERMINAL --}                                    |
    ]])
  end)

  it('can handle focus events in terminal mode', function()
<<<<<<< HEAD
    feed_command('set shell='..nvim_dir..'/shell-test')
    feed_command('set laststatus=0')
    feed_command('set noshowmode')
    feed_command('terminal')
    feed('\027[I')
    screen:expect([[
      ready $                                           |
      [Process exited 0]{1: }                               |
                                                        |
                                                        |
                                                        |
      gained                                            |
      {3:-- TERMINAL --}                                    |
    ]])
   feed('\027[O')
    screen:expect([[
      ready $                                           |
      [Process exited 0]{1: }                               |
                                                        |
                                                        |
                                                        |
      lost                                              |
      {3:-- TERMINAL --}                                    |
    ]])
=======
    feed_data(':set shell='..nvim_dir..'/shell-test\n')
    feed_data(':set noshowmode laststatus=0\n')

    retry(2, 3 * screen.timeout, function()
      feed_data(':terminal\n')
      feed_data('\027[I')
      screen:expect([[
        ready $                                           |
        [Process exited 0]{1: }                               |
                                                          |
                                                          |
                                                          |
        gained                                            |
        {3:-- TERMINAL --}                                    |
      ]])
      feed_data('\027[O')
      screen:expect([[
        ready $                                           |
        [Process exited 0]{1: }                               |
                                                          |
                                                          |
                                                          |
        lost                                              |
        {3:-- TERMINAL --}                                    |
      ]])

      -- If retry is needed...
      feed_data("\034\016")  -- CTRL-\ CTRL-N
      feed_data(':bwipeout!\n')
    end)
>>>>>>> 26bf6e6f
  end)
end)

-- These tests require `thelpers` because --headless/--embed
-- does not initialize the TUI.
describe("tui 't_Co' (terminal colors)", function()
  local screen
  local is_linux = (helpers.eval("system('uname') =~? 'linux'") == 1)

  local function assert_term_colors(term, colorterm, maxcolors)
    helpers.clear({env={TERM=term}, args={}})
    -- This is ugly because :term/termopen() forces TERM=xterm-256color.
    -- TODO: Revisit this after jobstart/termopen accept `env` dict.
    screen = thelpers.screen_setup(0, string.format(
      [=[['sh', '-c', 'LANG=C TERM=%s %s %s -u NONE -i NONE --cmd "silent set noswapfile noshowcmd noruler"']]=],
      term,
      (colorterm ~= nil and "COLORTERM="..colorterm or ""),
      helpers.nvim_prog))

    thelpers.feed_data(":echo &t_Co\n")
    helpers.wait()
    local tline
    if maxcolors == 8 then
      tline = "~                                                 "
    else
      tline = "{4:~                                                 }"
    end
    screen:expect(string.format([[
      {1: }                                                 |
      %s|
      %s|
      %s|
      {5:[No Name]                                         }|
      %-3s                                               |
      {3:-- TERMINAL --}                                    |
    ]], tline, tline, tline, tostring(maxcolors and maxcolors or "")))
  end

  it("unknown TERM sets empty 't_Co'", function()
    assert_term_colors("yet-another-term", nil, nil)
  end)

  it("unknown TERM with COLORTERM=screen-256color uses 256 colors", function()
    assert_term_colors("yet-another-term", "screen-256color", 256)
  end)

  it("TERM=linux uses 8 colors", function()
    if is_linux then
      assert_term_colors("linux", nil, 8)
    else
      pending()
    end
  end)

  it("TERM=screen uses 8 colors", function()
    if is_linux then
      assert_term_colors("screen", nil, 8)
    else
      pending()
    end
  end)

  it("TERM=screen COLORTERM=screen-256color uses 256 colors", function()
    assert_term_colors("screen", "screen-256color", 256)
  end)

  it("TERM=yet-another-term COLORTERM=screen-256color uses 256 colors", function()
    assert_term_colors("screen", "screen-256color", 256)
  end)

  it("TERM=xterm uses 256 colors", function()
    assert_term_colors("xterm", nil, 256)
  end)

  it("TERM=xterm-256color uses 256 colors", function()
    assert_term_colors("xterm-256color", nil, 256)
  end)
end)<|MERGE_RESOLUTION|>--- conflicted
+++ resolved
@@ -2,13 +2,8 @@
 -- as a simple way to send keys and assert screen state.
 local helpers = require('test.functional.helpers')(after_each)
 local thelpers = require('test.functional.terminal.helpers')
-<<<<<<< HEAD
-local feed = thelpers.feed_data
+local feed_data = thelpers.feed_data
 local feed_command = helpers.feed_command
-=======
-local feed_data = thelpers.feed_data
-local execute = helpers.execute
->>>>>>> 26bf6e6f
 local nvim_dir = helpers.nvim_dir
 local retry = helpers.retry
 
@@ -65,13 +60,8 @@
   it('interprets leading <Esc> byte as ALT modifier in normal-mode', function()
     local keys = 'dfghjkl'
     for c in keys:gmatch('.') do
-<<<<<<< HEAD
       feed_command('nnoremap <a-'..c..'> ialt-'..c..'<cr><esc>')
-      feed('\027'..c)
-=======
-      execute('nnoremap <a-'..c..'> ialt-'..c..'<cr><esc>')
       feed_data('\027'..c)
->>>>>>> 26bf6e6f
     end
     screen:expect([[
       alt-j                                             |
@@ -211,14 +201,9 @@
     helpers.clear()
     screen = thelpers.screen_setup(0, '["'..helpers.nvim_prog
       ..'", "-u", "NONE", "-i", "NONE", "--cmd", "set noswapfile noshowcmd noruler"]')
-<<<<<<< HEAD
-    feed_command('autocmd FocusGained * echo "gained"')
-    feed_command('autocmd FocusLost * echo "lost"')
-=======
     feed_data(":autocmd FocusGained * echo 'gained'\n")
     feed_data(":autocmd FocusLost * echo 'lost'\n")
     feed_data("\034\016")  -- CTRL-\ CTRL-N
->>>>>>> 26bf6e6f
   end)
 
   it('can handle focus events in normal mode', function()
@@ -246,15 +231,9 @@
   end)
 
   it('can handle focus events in insert mode', function()
-<<<<<<< HEAD
     feed_command('set noshowmode')
-    feed('i')
-    feed('\027[I')
-=======
-    execute('set noshowmode')
     feed_data('i')
     feed_data('\027[I')
->>>>>>> 26bf6e6f
     screen:expect([[
       {1: }                                                 |
       {4:~                                                 }|
@@ -301,32 +280,6 @@
   end)
 
   it('can handle focus events in terminal mode', function()
-<<<<<<< HEAD
-    feed_command('set shell='..nvim_dir..'/shell-test')
-    feed_command('set laststatus=0')
-    feed_command('set noshowmode')
-    feed_command('terminal')
-    feed('\027[I')
-    screen:expect([[
-      ready $                                           |
-      [Process exited 0]{1: }                               |
-                                                        |
-                                                        |
-                                                        |
-      gained                                            |
-      {3:-- TERMINAL --}                                    |
-    ]])
-   feed('\027[O')
-    screen:expect([[
-      ready $                                           |
-      [Process exited 0]{1: }                               |
-                                                        |
-                                                        |
-                                                        |
-      lost                                              |
-      {3:-- TERMINAL --}                                    |
-    ]])
-=======
     feed_data(':set shell='..nvim_dir..'/shell-test\n')
     feed_data(':set noshowmode laststatus=0\n')
 
@@ -357,7 +310,6 @@
       feed_data("\034\016")  -- CTRL-\ CTRL-N
       feed_data(':bwipeout!\n')
     end)
->>>>>>> 26bf6e6f
   end)
 end)
 
